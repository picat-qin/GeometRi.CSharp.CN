--- conflicted
+++ resolved
@@ -8,24 +8,14 @@
 
 Compatible with .Net Framework 2.0, .Net Standard 1.0, .Net Core 3.1 and .Net 5.</Description>
     <Copyright>Copyright (c) 2017 Sergey Tarasov</Copyright>
-<<<<<<< HEAD
     <AssemblyVersion>1.4.1.0</AssemblyVersion>
-=======
-    <AssemblyVersion>1.4.0.4</AssemblyVersion>
->>>>>>> 30849d09
     <GeneratePackageOnBuild>true</GeneratePackageOnBuild>
     <Authors>Sergey Tarasov</Authors>
     <Company />
     <PackageProjectUrl>https://github.com/RiSearcher/GeometRi.CSharp</PackageProjectUrl>
-<<<<<<< HEAD
     <Version>1.4.1.0</Version>
     <PackageTags>computational geometry math 3D</PackageTags>
     <PackageReleaseNotes>Convex Polyhedron</PackageReleaseNotes>
-=======
-    <Version>1.4.0.4</Version>
-    <PackageTags>computational geometry math 3D</PackageTags>
-    <PackageReleaseNotes>Fixed distance to triangle calculation with relative tolerance.</PackageReleaseNotes>
->>>>>>> 30849d09
     <PackageLicenseUrl></PackageLicenseUrl>
     <RepositoryUrl>https://github.com/RiSearcher/GeometRi.CSharp</RepositoryUrl>
     <PackageLicenseFile>LICENSE.txt</PackageLicenseFile>
