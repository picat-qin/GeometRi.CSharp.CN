--- conflicted
+++ resolved
@@ -765,30 +765,17 @@
                 Point3d proj = p.ProjectionTo(s);
                 if (GeometRi3D.AlmostEqual(p.DistanceTo(proj), 0))
                 {
-<<<<<<< HEAD
-                    if (p.BelongsTo(new Segment3d(_a, _b)) || p.BelongsTo(new Segment3d(_a, _c)) || p.BelongsTo(new Segment3d(_c, _b)))
-=======
                     if (p.BelongsTo(new Segment3d(_a,_b)) || p.BelongsTo(new Segment3d(_a, _c)) || p.BelongsTo(new Segment3d(_c, _b)))
->>>>>>> 317ca39d
                     {
                         return 0; // Point is on boundary
                     }
                     else
                     {
                         double area = this.Area;
-<<<<<<< HEAD
-
-                        double alpha = new Vector3d(proj, _b).Cross(new Vector3d(proj, _c)).Norm / (2 * area);
-                        double beta = new Vector3d(proj, _c).Cross(new Vector3d(proj, _a)).Norm / (2 * area);
-                        double gamma = new Vector3d(proj, _a).Cross(new Vector3d(proj, _b)).Norm / (2 * area);
-
-                        if (GeometRi3D.AlmostEqual(((alpha + beta + gamma)-1.0)* (AB + BC + AC) / 3, 0.0))
-=======
                         double alpha = (_a.Y * _c.X - _a.X * _c.Y + (_c.Y - _a.Y) * proj.X + (_a.X - _c.X) * proj.Y) / (2 * area);
                         double beta = (_a.X * _b.Y - _a.Y * _b.X + (_a.Y - _b.Y) * proj.X + (_b.X - _a.X) * proj.Y) / (2 * area);
                         double gamma = 1 - alpha - beta;
                         if (0 < alpha && 0 < beta && 0 < gamma)
->>>>>>> 317ca39d
                         {
                             return 1; // Point is strictly inside
                         }
